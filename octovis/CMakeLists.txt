CMAKE_MINIMUM_REQUIRED(VERSION 2.6)
PROJECT( octovis )

# # version (e.g. for packaging)
set(OCTOVIS_MAJOR_VERSION 1)
set(OCTOVIS_MINOR_VERSION 5)
set(OCTOVIS_PATCH_VERSION 3)
set(OCTOVIS_VERSION ${OCTOVIS_MAJOR_VERSION}.${OCTOVIS_MINOR_VERSION}.${OCTOVIS_PATCH_VERSION})
# get rid of a useless warning:
if(COMMAND cmake_policy)
  cmake_policy(SET CMP0003 NEW)
endif(COMMAND cmake_policy)

SET (CMAKE_MODULE_PATH "${PROJECT_SOURCE_DIR}/CMakeModules")

# COMPILER SETTINGS (default: Release) and flags
INCLUDE(CompilerSettings)

# Set output directories for libraries and executables
SET( BASE_DIR ${CMAKE_SOURCE_DIR} )
SET( CMAKE_LIBRARY_OUTPUT_DIRECTORY ${BASE_DIR}/lib )
SET( CMAKE_ARCHIVE_OUTPUT_DIRECTORY ${BASE_DIR}/lib )
SET( CMAKE_RUNTIME_OUTPUT_DIRECTORY ${BASE_DIR}/bin )

# We need the main octomap library to link against.
# Look at parent directory by default, in case the complete distribution 
# (octomap & octovis together) is built. 
# Otherwise you need to export octomap_DIR to find the CMakeConfig.
find_package(octomap REQUIRED
  HINTS ${CMAKE_SOURCE_DIR}/lib/cmake/octomap
   ${CMAKE_SOURCE_DIR}/../octomap/lib/cmake/octomap
)
INCLUDE_DIRECTORIES(${OCTOMAP_INCLUDE_DIRS})

# Export the package for use from the build-tree
# (this registers the build-tree with a global CMake-registry)
export(PACKAGE octovis)

set(INSTALL_TARGETS_DEFAULT_ARGS
  RUNTIME DESTINATION bin
  LIBRARY DESTINATION lib
  ARCHIVE DESTINATION lib
)

# Builds the "octovis" viewer based on OpenGL and 
# libQGLViewer, if dependencies available
SET( BUILD_VIEWER 0)

# Look for required libraries:
FIND_PACKAGE(OpenGL)
FIND_PACKAGE(Qt4)
IF (OpenGL-NOTFOUND OR Qt4-NOTFOUND) 
	MESSAGE ( "OpenGL and QT4 are required for octovis but could not be found.")	
ELSE()
	FIND_PACKAGE(QGLViewer)
	IF(QGLViewer_FOUND)
	  SET( BUILD_VIEWER 1)
	ELSE()
	  MESSAGE ( "\n")
  	MESSAGE ( "libQGLViewer could not be found or generated.")
	ENDIF()
ENDIF()


IF(BUILD_VIEWER)
  MESSAGE(STATUS "\n")
  MESSAGE(STATUS "viewer octovis will be built")
  
  set(INCLUDE_DIRS "${PROJECT_SOURCE_DIR}/include")
  INCLUDE_DIRECTORIES(${INCLUDE_DIRS})
   
  INCLUDE( CMakeLists_src.txt )
    
  # Create an octovis-config.cmake file for the use from the build tree
  set(OCTOVIS_INCLUDE_DIR "${INCLUDE_DIRS}")
  set(OCTOVIS_LIB_DIR     "${CMAKE_LIBRARY_OUTPUT_DIRECTORY}")
  # not used right now (export depends?)
  #set(OCTOMAP_CMAKE_DIR "${PROJECT_BINARY_DIR}")
  configure_file(octovis-config.cmake.in
    "${CMAKE_LIBRARY_OUTPUT_DIRECTORY}/cmake/octovis/octovis-config.cmake" @ONLY)
  configure_file(octovis-config-version.cmake.in
    "${CMAKE_LIBRARY_OUTPUT_DIRECTORY}/cmake/octovis/octovis-config-version.cmake" @ONLY)  
    
  # Create a octovis-config.cmake file for the use from the install tree
  # and install it
  set(OCTOVIS_INCLUDE_DIRS "${CMAKE_INSTALL_PREFIX}/include")
  set(OCTOVIS_LIB_DIR "${CMAKE_INSTALL_PREFIX}/lib")
  #set(OCTOMAP_CMAKE_DIR "${INSTALL_DATA_DIR}/FooBar/CMake")
  configure_file(octovis-config.cmake.in
    "${PROJECT_BINARY_DIR}/InstallFiles/octovis-config.cmake" @ONLY)
  configure_file(octovis-config-version.cmake.in
    "${PROJECT_BINARY_DIR}/InstallFiles/octovis-config-version.cmake" @ONLY)
  install(FILES
    "${PROJECT_BINARY_DIR}/InstallFiles/octovis-config.cmake"
    "${PROJECT_BINARY_DIR}/InstallFiles/octovis-config-version.cmake" 
    DESTINATION share/octovis/)
    
<<<<<<< HEAD
=======
    
>>>>>>> fdecbff1
  # #installation:
  # # store all header files to install:
  file(GLOB octovis_HDRS  *.h *.hxx *.hpp)
  install(FILES ${octovis_HDRS} DESTINATION include/octovis)
  
ELSE()
    MESSAGE ( "Unfortunately, the viewer (octovis) can not be built because some requirements are missing.")
	MESSAGE ( "This will not affect the compilation of the stand-alone library and tools (octomap)")
    MESSAGE ( "See README.txt or http://octomap.sf.net for further information.\n")
ENDIF()
<|MERGE_RESOLUTION|>--- conflicted
+++ resolved
@@ -95,10 +95,7 @@
     "${PROJECT_BINARY_DIR}/InstallFiles/octovis-config-version.cmake" 
     DESTINATION share/octovis/)
     
-<<<<<<< HEAD
-=======
     
->>>>>>> fdecbff1
   # #installation:
   # # store all header files to install:
   file(GLOB octovis_HDRS  *.h *.hxx *.hpp)
